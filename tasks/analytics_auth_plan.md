--- conflicted
+++ resolved
@@ -75,7 +75,7 @@
 2. **Service Account Mode**: For long-running services
    - Self-signed JWT generation using private keys
    - Local token generation (no external dependencies)
-   - **Uses OAuth-compatible JWT format with local JWKS**
+   - Public key registry for validation
    - Short-lived tokens (1 hour) generated on-demand
 
 3. **API Key Mode**: Legacy support (current implementation)
@@ -85,17 +85,8 @@
 
 ### Architecture Components
 
-#### 1. Unified JWKS-Based Authentication
-
-**Key Architectural Decision**: Service accounts use the **same OAuth/OIDC validation path** as human users, but with **local JWKS** instead of remote endpoints.
-
-**Rationale**:
-- OIDC infrastructure already required for human users
-- Reusing `openidconnect` crate validation eliminates code duplication
-- Same token cache, same validation logic, same error handling
-- Future-proofing: Easy migration to real OAuth server if needed
-- Standard OAuth tooling compatibility (token inspectors, debuggers)
-
+#### 1. AuthProvider Trait
+Abstract authentication interface to support multiple auth strategies:
 ```rust
 trait AuthProvider {
     async fn validate_token(&self, token: &str) -> Result<AuthContext>;
@@ -123,102 +114,25 @@
 ```
 
 Implementations:
-- `UnifiedJwtAuthProvider` - Single JWT validator with multiple JWKS sources:
-  - Remote JWKS for OIDC providers (humans)
-  - Local/hard-coded JWKS for service accounts (offline)
-- `ApiKeyAuthProvider` - Legacy key-ring approach (migration only)
-
-#### 2. Unified JWT Validation with Multiple JWKS Sources
-
-**Single validation path** using `openidconnect` and `jsonwebtoken` crates:
-
-```rust
-struct UnifiedJwtAuthProvider {
-    jwks_sources: Vec<JwksSource>,
-    token_cache: Cache<String, AuthContext>,
-}
-
-enum JwksSource {
-    Remote {
-        issuer: String,
-        jwks_url: Url,
-        // Cached JWKS with TTL refresh
-    },
-    Local {
-        issuer: String,
-        keys: JsonWebKeySet,  // Hard-coded or loaded from database
-    },
-}
-
-impl UnifiedJwtAuthProvider {
-    async fn validate_token(&self, token: &str) -> Result<AuthContext> {
-        // 1. Parse JWT header to determine issuer
-        let unverified_jwt = decode_header(token)?;
-        let issuer = extract_issuer_from_token(token)?;
-        
-        // 2. Find matching JWKS source (remote or local)
-        let jwks = self.find_jwks_for_issuer(&issuer)?;
-        
-        // 3. Validate using same code path regardless of source
-        let claims = validate_jwt_with_jwks(token, jwks)?;
-        
-        // 4. Build AuthContext from claims
-        Ok(AuthContext {
-            subject: claims.sub,
-            email: claims.email,
-            issuer: claims.iss,
-            expires_at: DateTime::from_timestamp(claims.exp, 0)?,
-            auth_type: determine_auth_type(&issuer),
-            is_admin: self.check_admin(&claims.sub, &claims.email),
-        })
-    }
-}
-```
-
-**Benefits of unified approach**:
-- **Same validation logic**: One code path for all JWT tokens
-- **Same cache**: One `moka` cache for all validated tokens
-- **Same error handling**: Consistent JWT validation errors
-- **Code reuse**: OIDC infrastructure serves both use cases
-- **Future-proofing**: Easy to add more JWKS sources (internal OAuth, etc.)
-- **Standard OAuth format**: Service account tokens are OAuth-compatible
-
-**JWKS sources configuration**:
-
-```rust
-// For human users - remote OIDC providers
-JwksSource::Remote {
-    issuer: "https://accounts.google.com".into(),
-    jwks_url: "https://www.googleapis.com/oauth2/v3/certs".parse()?,
-}
-
-// For service accounts - local/hard-coded JWKS
-JwksSource::Local {
-    issuer: "micromegas-service-accounts".into(),
-    keys: load_service_account_public_keys_from_db()?,
-}
-```
-
-**Service account token generation** (client-side):
-```rust
-// Services generate OAuth-compatible JWTs locally
-let claims = Claims {
-    iss: "micromegas-service-accounts",  // Matches local JWKS source
-    sub: "data-pipeline",                // Service account ID
-    aud: "analytics.example.com",
-    exp: (Utc::now() + Duration::hours(1)).timestamp(),
-    iat: Utc::now().timestamp(),
-};
-
-// Sign with service's private key
-let token = encode(&Header::new(Algorithm::RS256), &claims, &encoding_key)?;
-```
-
-**Key advantages over separate validation paths**:
-- Eliminate `ServiceAccountAuthProvider` - no longer needed
-- Single `UnifiedJwtAuthProvider` handles all JWT validation
-- Less code to maintain and test
-- Consistent behavior between OIDC and service account tokens
+- `OidcAuthProvider` - OIDC/JWT validation with remote JWKS
+- `ServiceAccountAuthProvider` - Self-signed JWT validation with local public key registry
+- `ApiKeyAuthProvider` - Current key-ring approach
+
+#### 2. JWT Validation
+Using `openidconnect` and `jsonwebtoken` crates:
+
+**For OIDC tokens:**
+- Fetch JWKS from identity provider's well-known endpoint
+- `IdTokenVerifier` for JWT signature validation
+- Nonce validation for replay prevention
+- Claims extraction (sub, email, exp, aud, iss)
+- JWKS cache with TTL refresh
+
+**For service account tokens:**
+- Public key registry loaded from database
+- JWT signature validation using registered public keys
+- Claims extraction (sub, aud, iss, exp)
+- Support for multiple signing algorithms (RS256, etc.)
 
 #### 3. Token Cache
 In-memory cache for validated tokens using `moka`:
@@ -262,80 +176,12 @@
 - High performance with concurrent readers
 - Production-proven (powers crates.io)
 
-### Why Unified JWKS Architecture vs. Separate Service Account Validation?
-
-**Original plan**: Two separate validation implementations
-- `OidcAuthProvider` for humans (remote JWKS)
-- `ServiceAccountAuthProvider` for services (custom validation)
-
-**Unified approach**: Single JWT validator with multiple JWKS sources
-- `UnifiedJwtAuthProvider` handles both cases
-- JWKS sources can be remote OR local
-
-**Key advantages**:
-
-1. **Code Reuse**: OIDC infrastructure already required for humans
-   - JWT parsing, validation, claims extraction
-   - JWKS caching and refresh logic
-   - Error handling and logging
-   - Why duplicate this for service accounts?
-
-2. **Less Code to Maintain**:
-   - Eliminate entire `ServiceAccountAuthProvider` implementation
-   - One validation path instead of two
-   - One set of unit tests instead of two
-   - One error handling path instead of two
-
-3. **Consistent Behavior**:
-   - Same token format for all JWTs
-   - Same validation errors
-   - Same caching behavior
-   - Same audit logging
-
-4. **Future-Proofing**:
-   - Easy to add more JWKS sources (internal OAuth server, etc.)
-   - Migration path if requirements change
-   - Standard OAuth tooling works with service account tokens
-   - Can use OAuth token inspectors, debuggers
-
-5. **No Performance Cost**:
-   - Service accounts still generate tokens **offline** (no network calls)
-   - Local JWKS means validation is still **offline** (no network calls)
-   - Same token cache benefits both humans and services
-   - Zero additional latency
-
-6. **Still Meets Requirements**:
-   - ✅ Short-lived tokens generated locally (no external calls)
-   - ✅ Service can generate tokens offline
-   - ✅ No external dependencies for token generation
-   - ✅ Simple key rotation via credential updates
-   - ✅ Minimal performance overhead
-
-**What we're NOT doing**:
-- ❌ Calling external OAuth server for service account tokens
-- ❌ Network dependency for token generation/validation
-- ❌ Adding OAuth server to infrastructure
-- ❌ Sacrificing offline operation
-
-**What we ARE doing**:
-- ✅ Using OAuth-compatible JWT format
-- ✅ Reusing existing OIDC validation code
-- ✅ Supporting local JWKS alongside remote JWKS
-- ✅ Maintaining offline token generation/validation
-
-**Implementation effort**:
-- **Separate paths**: Implement OidcAuthProvider + ServiceAccountAuthProvider (~500-800 LOC)
-- **Unified path**: Implement UnifiedJwtAuthProvider + JWKS source abstraction (~300-400 LOC)
-- **Savings**: ~40-50% less code, same functionality
-
 #### 4. Service Account Registry
-
-Database-backed registry for service account public keys, **loaded into local JWKS**:
-
+Database-backed registry for service account public keys:
 ```sql
 CREATE TABLE service_accounts (
     id TEXT PRIMARY KEY,              -- service account ID
-    public_key TEXT NOT NULL,         -- PEM-encoded RSA public key (for JWKS)
+    public_key TEXT NOT NULL,         -- PEM-encoded RSA public key
     description TEXT,                 -- human-readable description
     created_by TEXT NOT NULL,         -- admin user who created this service account
     created_at TIMESTAMP NOT NULL,
@@ -347,84 +193,17 @@
 Features:
 - SQL UDFs to create/disable/enable service accounts
 - Single public key per service account
-- **Load into local JWKS at startup** - becomes `JwksSource::Local`
-- Reload on SIGHUP to update JWKS without restart
+- Load into memory at startup, reload on SIGHUP
 - Audit trail: track which admin created each service account
 - Small table (typically dozens of entries), no indexes needed beyond PK
 - **Key rotation**: Not supported - disable old service account and create new one
 
-**Converting database keys to JWKS format**:
-```rust
-fn load_service_account_public_keys_from_db() -> Result<JsonWebKeySet> {
-    let accounts = db.query("SELECT id, public_key FROM service_accounts WHERE disabled = false")?;
-    
-    let keys = accounts.iter().map(|account| {
-        // Convert PEM to JWK format
-        let jwk = JsonWebKey {
-            kty: KeyType::RSA,
-            kid: Some(account.id.clone()),  // Service account ID as key ID
-            n: extract_rsa_modulus(&account.public_key)?,
-            e: extract_rsa_exponent(&account.public_key)?,
-            alg: Some(Algorithm::RS256),
-            // ... other JWK fields
-        };
-        Ok(jwk)
-    }).collect::<Result<Vec<_>>>()?;
-    
-    Ok(JsonWebKeySet { keys })
-}
-```
-
-**Integration with unified validator**:
-```rust
-// At startup, load service account keys into local JWKS
-let service_account_jwks = load_service_account_public_keys_from_db()?;
-
-let auth_provider = UnifiedJwtAuthProvider {
-    jwks_sources: vec![
-        // Remote OIDC providers
-        JwksSource::Remote {
-            issuer: "https://accounts.google.com".into(),
-            jwks_url: "https://www.googleapis.com/oauth2/v3/certs".parse()?,
-        },
-        // Local service accounts
-        JwksSource::Local {
-            issuer: "micromegas-service-accounts".into(),
-            keys: service_account_jwks,
-        },
-    ],
-    token_cache: build_token_cache(),
-};
-```
-
 #### 5. Enhanced Auth Interceptor
-
-Replace current `check_auth` with unified JWT interceptor:
+Replace current `check_auth` with multi-mode interceptor:
 - Extract bearer token from Authorization header
-- **Single validation path**: Call `UnifiedJwtAuthProvider.validate_token()`
-- Token cache automatically handles repeated requests
-- AuthContext populated with user/service identity
+- Determine auth mode (OIDC vs service account vs API key)
+- Validate token using appropriate AuthProvider
 - Check if user is admin (MICROMEGAS_ADMINS list)
-
-**Simplified interceptor code**:
-```rust
-async fn check_auth(&self, request: Request<()>) -> Result<Request<()>, Status> {
-    let token = extract_bearer_token(&request)?;
-    
-    // Unified validation - handles both OIDC and service accounts
-    let auth_context = self.auth_provider
-        .validate_token(token)
-        .await
-        .map_err(|e| Status::unauthenticated(e.to_string()))?;
-    
-    // Attach to request
-    let mut request = request;
-    request.extensions_mut().insert(auth_context);
-    Ok(request)
-}
-```
-
-**No auth type detection needed** - issuer claim determines which JWKS to use.
 - Cache validation results
 - Inject AuthContext into request extensions
 - Emit audit logs with user/service identity
@@ -564,42 +343,31 @@
 5. Request proceeds with AuthContext (identity available for audit logging)
 
 #### Service Account Flow (Services)
-
 1. Service loads credential file with private key (one-time setup)
-2. Service generates **OAuth-compatible JWT** locally:
-   - Claims: iss=micromegas-service-accounts, sub=service_account_id, aud=micromegas-analytics, exp=now+1h
+2. Service generates JWT locally:
+   - Claims: iss=service_account_id, sub=service_account_id, aud=micromegas-analytics, exp=now+1h
    - Signs with private key using RS256
-   - **No network calls** - completely offline token generation
-3. Service sends request with `Authorization: Bearer <jwt>`
-4. flight-sql-srv validates token using **unified JWT validator**:
-   - Decode JWT header to extract issuer claim
-   - Issuer "micromegas-service-accounts" → use local JWKS source
-   - Check token cache (moka) for previously validated token
-   - If not cached:
-     - Validate JWT signature using **local JWKS** (loaded from database)
-     - Validate standard JWT claims (aud, exp, iss, sub)
-     - Check service account not disabled (via issuer check)
-   - Extract claims into AuthContext:
+3. Service sends request with `Authorization: Bearer <self_signed_jwt>`
+4. flight-sql-srv validates token:
+   - Decode JWT header to identify issuer (service_account_id)
+   - Check cache for previously validated token
+   - If not cached, lookup public key in service account registry
+   - Verify JWT signature using registered public key
+   - Validate audience, expiration, service account not disabled
+   - Extract claims (sub, aud, exp, iss) into AuthContext
+   - Convert JWT exp (i64) to DateTime:
      ```rust
-     AuthContext {
-         subject: jwt_claims.sub,  // service account ID
-         email: None,               // services don't have email
-         issuer: "micromegas-service-accounts",
-         expires_at: DateTime::from_timestamp(jwt_claims.exp, 0)?,
-         auth_type: AuthType::ServiceAccount,
-         is_admin: false,           // services are never admin
-     }
+     let expires_at = DateTime::from_timestamp(jwt_claims.exp, 0)
+         .ok_or("invalid expiration timestamp")?;
      ```
-   - Store AuthContext in token cache
+   - Store AuthContext in cache
 5. Request proceeds with AuthContext (service identity available for audit logging)
 
-**Key advantages maintained**:
-- ✅ No external calls for token generation or validation
-- ✅ Service can generate tokens offline
-- ✅ Short-lived tokens (1 hour) generated on-demand
-- ✅ Private key compromise limited to token duration
-- **NEW**: Standard OAuth JWT format (tooling compatibility)
-- **NEW**: Reuses OIDC validation infrastructure
+**Key advantages:**
+- No external calls for token generation or validation
+- Service can generate tokens offline
+- Short-lived tokens (1 hour) generated on-demand
+- Private key compromise limited to token duration
 
 #### API Key Flow (Legacy)
 1. Service sends request with `Authorization: Bearer <api_key>`
@@ -628,16 +396,6 @@
 
 ## Implementation Phases
 
-<<<<<<< HEAD
-### Phase 1: Refactor Current Auth
-- Extract AuthProvider trait
-- Create ApiKeyAuthProvider wrapping current KeyRing
-- Add AuthContext struct
-- Update check_auth to use AuthProvider
-- **Implement UnifiedJwtAuthProvider with JWKS source abstraction**
-- Add unit tests for API key mode and JWT validation utilities
-- **Goal**: Foundation for unified OIDC + service account validation
-=======
 ### Phase 1: Refactor Current Auth ✅ COMPLETED
 - ✅ Extract AuthProvider trait
 - ✅ Create ApiKeyAuthProvider wrapping current KeyRing
@@ -648,12 +406,11 @@
 - ✅ Code style improvements (module-level imports, documented structs)
 - ✅ Tests moved to `tests/` directory (separate from source)
 - **Status**: Auth crate complete, needs integration with flight-sql-srv
->>>>>>> 3cf41169
 
 ### Phase 2: Add Service Account Support
 - Create service_accounts database table (with created_by field)
-- Implement ServiceAccountRegistry (load public keys from DB → **convert to local JWKS**)
-- Add service account JWKS as **`JwksSource::Local`** to UnifiedJwtAuthProvider
+- Implement ServiceAccountRegistry (load public keys from DB)
+- Implement ServiceAccountAuthProvider (JWT validation with local keys)
 - Add admin RBAC:
   - Add is_admin field to AuthContext
   - Parse MICROMEGAS_ADMINS config
@@ -667,21 +424,12 @@
   - Each UDF checks auth_context.is_admin
   - created_by automatically extracted from AuthContext (no parameter)
 - Add credential file format and generation (RSA keypair)
-- Python client: ServiceAccount class with **OAuth-compatible JWT generation**
+- Python client: ServiceAccount class with JWT generation
 - Add integration tests with test keypairs
 - Create example service using self-signed JWTs
-- **Goal**: Service authentication via unified JWT validator
+- **Goal**: Support service authentication + admin management via SQL
 
 ### Phase 3: Add OIDC Support
-<<<<<<< HEAD
-**Server-side:**
-- Add OIDC providers as **`JwksSource::Remote`** to UnifiedJwtAuthProvider
-- Add JWKS fetching and caching from remote endpoints
-- Add multi-issuer support (Google, Azure AD, Okta)
-- Add OIDC configuration parsing
-- Add integration tests with mock OIDC provider
-- **No new AuthProvider needed** - UnifiedJwtAuthProvider handles both
-=======
 **Server-side:** ✅ COMPLETED
 - ✅ Implement OidcAuthProvider using openidconnect crate
 - ✅ Add JWKS fetching and caching from remote endpoints (with SSRF protection)
@@ -690,7 +438,6 @@
 - ✅ Add admin users support (MICROMEGAS_ADMINS)
 - ⏳ Add wiremock tests with mock OIDC provider (future improvement)
 - ⏳ Wire up with flight-sql-srv
->>>>>>> 3cf41169
 
 **Python client:**
 - Implement OidcCredentials class
